/*
 * Copyright 2013 Palantir Technologies, Inc.
 *
 * Licensed under the Apache License, Version 2.0 (the "License");
 * you may not use this file except in compliance with the License.
 * You may obtain a copy of the License at
 *
 *     http://www.apache.org/licenses/LICENSE-2.0
 *
 * Unless required by applicable law or agreed to in writing, software
 * distributed under the License is distributed on an "AS IS" BASIS,
 * WITHOUT WARRANTIES OR CONDITIONS OF ANY KIND, either express or implied.
 * See the License for the specific language governing permissions and
 * limitations under the License.
 */

module Lint {
    const path = require("path");
    const moduleDirectory = path.dirname(module.filename);

    export interface LintResult {
        failureCount: number;
        failures: RuleFailure[];
        format: string;
        output: string;
    }

    export interface ILinterOptions {
        configuration: any;
        formatter: string;
        formattersDirectory: string;
        rulesDirectory: string;
    }

    export class Linter {
<<<<<<< HEAD
        public static VERSION = "2.6.0-dev.1";
=======
        public static VERSION = "2.5.1";
>>>>>>> 2df7ea20

        private fileName: string;
        private source: string;
        private options: ILinterOptions;

        constructor(fileName: string, source: string, options: ILinterOptions) {
            this.fileName = fileName;
            this.source = source;
            this.options = options;
        }

        public lint(): LintResult {
            const failures: RuleFailure[] = [];
            const sourceFile = Lint.getSourceFile(this.fileName, this.source);

            // walk the code first to find all the intervals where rules are disabled
            const rulesWalker = new EnableDisableRulesWalker(sourceFile, {
                disabledIntervals: [],
                ruleName: ""
            });
            rulesWalker.walk(sourceFile);
            const enableDisableRuleMap = rulesWalker.enableDisableRuleMap;

            const rulesDirectory = this.getRelativePath(this.options.rulesDirectory);
            const configuration = this.options.configuration.rules;
            const configuredRules = Lint.loadRules(configuration, enableDisableRuleMap, rulesDirectory);
            for (let rule of configuredRules) {
                if (rule.isEnabled()) {
                    const ruleFailures = rule.apply(sourceFile);
                    for (let ruleFailure of ruleFailures) {
                        if (!this.containsRule(failures, ruleFailure)) {
                            failures.push(ruleFailure);
                        }
                    }
                }
            }

            let formatter: Lint.IFormatter;
            const formattersDirectory = this.getRelativePath(this.options.formattersDirectory);

            const Formatter = Lint.findFormatter(this.options.formatter, formattersDirectory);
            if (Formatter) {
                formatter = new Formatter();
            } else {
                throw new Error("formatter '" + this.options.formatter + "' not found");
            }

            const output = formatter.format(failures);
            return {
                failureCount: failures.length,
                failures: failures,
                format: this.options.formatter,
                output: output
            };
        }

        private getRelativePath(directory: string): string {
            if (directory) {
                return path.relative(moduleDirectory, directory);
            }

            return undefined;
        }

        private containsRule(rules: RuleFailure[], rule: RuleFailure) {
            return rules.some((r) => r.equals(rule));
        }
    }
}

// add the Lint and TypeScript modules to global for pluggable formatters/rules
global.Lint = Lint;
global.ts = ts;

// export Lint.Linter as the API interface for this module
module.exports = Lint.Linter;
// also export Lint.Configuration.findConfiguration so implementers can consume
module.exports.findConfiguration = Lint.Configuration.findConfiguration;

declare module "tslint" {
    import Linter = Lint.Linter;
    export = Linter;
}<|MERGE_RESOLUTION|>--- conflicted
+++ resolved
@@ -33,11 +33,7 @@
     }
 
     export class Linter {
-<<<<<<< HEAD
         public static VERSION = "2.6.0-dev.1";
-=======
-        public static VERSION = "2.5.1";
->>>>>>> 2df7ea20
 
         private fileName: string;
         private source: string;
