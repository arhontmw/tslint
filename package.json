{
  "name": "tslint",
  "version": "2.5.0-dev.2",
  "description": "a static analysis linter for TypeScript",
  "bin": {
    "tslint": "./bin/tslint"
  },
  "main": "./lib/tslint",
  "typescript": {
    "definition": "lib/tslint.d.ts"
  },
  "repository": {
    "type": "git",
    "url": "https://github.com/palantir/tslint.git"
  },
  "keywords": [
    "cli",
    "typescript",
    "linter"
  ],
  "scripts": {
    "test": "grunt"
  },
  "dependencies": {
    "findup-sync": "~0.2.1",
    "optimist": "~0.6.0",
    "underscore.string": "~3.1.1"
  },
  "devDependencies": {
    "chai": "^3.0.0",
    "grunt": "^0.4.5",
    "grunt-cli": "^0.1.9",
    "grunt-contrib-clean": "^0.6.0",
    "grunt-contrib-concat": "^0.5.1",
    "grunt-jscs": "^1.8.0",
    "grunt-mocha-test": "^0.12.7",
    "grunt-run": "^0.3.0",
    "grunt-ts": "^4.1.0",
    "grunt-tslint": "latest",
    "mocha": "^2.2.5",
<<<<<<< HEAD
    "tslint": "^2.3.1-beta",
    "typescript": "next"
=======
    "tslint": "latest",
    "typescript": "latest"
>>>>>>> 551f9ca3
  },
  "license": "Apache-2.0"
}<|MERGE_RESOLUTION|>--- conflicted
+++ resolved
@@ -38,13 +38,8 @@
     "grunt-ts": "^4.1.0",
     "grunt-tslint": "latest",
     "mocha": "^2.2.5",
-<<<<<<< HEAD
-    "tslint": "^2.3.1-beta",
+    "tslint": "^2.4.2",
     "typescript": "next"
-=======
-    "tslint": "latest",
-    "typescript": "latest"
->>>>>>> 551f9ca3
   },
   "license": "Apache-2.0"
 }